use std::error;
use std::fs::File;
use std::io::Read;
use std::process::{Command, Stdio};

use chrono::{Local};

<<<<<<< HEAD
// configuration 
const BATTERY_NAME_OVERRIDE: Option<&str> = None;     // the optional battery device name        
const WIFI_DEVICE_OVERRIDE: Option<&str> = None;      // the optional wifi device name

const SEPARATOR: &str = " · ";                        // the separator between entries
const TIME_FORMAT: &str = "%b %d %l:%M %p";           // format for the time

=======
// configuration // 
const BATTERY_NAME_OVERRIDE: Option<&str> = None;     // the optional battery device name        
const WIFI_DEVICE_OVERRIDE: Option<&str> = None;      // the optional wifi device name

const SEPARATOR: &str = " · ";                        // the separator between entries
const TIME_FORMAT: &str = "%b %d %l:%M %p";           // format for the time

>>>>>>> c7bab290

// available modules: battery_capacity, battery_status, battery_all, wifi, time
const MODULES: [&str; 3] = ["battery_all", "wifi", "time"];     // the order of modules

// utilities //
fn read_file(path: &str) -> Result<String, std::io::Error> {
    let mut contents = String::new();
    File::open(path)?.read_to_string(&mut contents)?;
    Ok(contents)
}

fn find_path_with_prefix(dir: &str, prefix: &str) -> Result<Option<String>, std::io::Error> {
    for entry in std::fs::read_dir(dir)? {
	let path = entry?.path();
	let path_name = match path.file_name() {
	    Some(f) => f,
	    None => return Ok(None),
	};
	match path_name.to_str() {
	    Some(f) if f.starts_with(prefix) => return Ok(Some(f.to_string())),
	    Some(_) => (),
	    None => (),
	}
    }
    Ok(None) 
}

fn read_battery_file(file: &str) -> Result<Option<String>, std::io::Error> {
    let battery_name;
    let power_supply_path = "/sys/class/power_supply";
    
    if let Some(name) = BATTERY_NAME_OVERRIDE {
	battery_name = name.to_string();
    } else {
	battery_name = match find_path_with_prefix(power_supply_path, "BAT") {
	    Ok(Some(x)) => x,
	    Ok(None) => return Ok(None),
	    Err(e) => return Err(e),
	};
    }
    let file_path = format!("{}/{}/{}", power_supply_path, battery_name, file);
    let info = read_file(&file_path)?;
    let info = info.trim_end().to_string();
    Ok(Some(info))
}

// components //
fn battery_capacity() -> Result<Option<String>, std::io::Error> {
    match read_battery_file("capacity") {
	Ok(Some(capacity)) => Ok(Some(capacity)),
	Ok(None) => Ok(None),
	Err(e) => Err(e),
    }
}

fn battery_status() -> Result<Option<String>, std::io::Error> {
    match read_battery_file("status") {
	Ok(Some(status)) => Ok(Some(status)),
	Ok(None) => Ok(None),
	Err(e) => Err(e),
    }
}

fn battery_capacity_and_status() -> Option<String> {
    let mut result = String::new();
    
    match battery_capacity() {
	Ok(Some(capacity)) => result += &format!("{}% ", capacity),
	Ok(None) => (),
	Err(e) => result += &format!("Capacity: {} ", e),
    }

    match battery_status() {
	Ok(Some(status)) => result += &format!("[{}]", status),
	Ok(None) => (),
	Err(e) => result += &format!("[Status: {}]", e),
    }
    
    match result.len() {
	0 => None,
	_ => Some(result),
    }
}
    
fn ssid() -> Result<Option<String>, Box<dyn error::Error>> {
    let device_name;
    let ssid;
    
    if let Some(name) = WIFI_DEVICE_OVERRIDE {
	device_name = name.to_string();
    } else {
	device_name = match find_path_with_prefix("/sys/class/net", "wlp") {
	    Ok(Some(x)) => x,
	    Ok(None) => return Ok(None),
	    Err(e) => return Err(Box::new(e)),
	};
    }
    
    let output = Command::new("iw")
	.args(["dev", &device_name, "info"])
	.stdout(Stdio::piped())
	.output()?;
    let output = String::from_utf8(output.stdout)?;
    
    for line in output.lines() {
	if line.contains("ssid") {
	    ssid = line.trim_start_matches("\tssid ").to_string();
	    return Ok(Some(ssid))
	}
    }
    Ok(None)
}

fn time() -> String {
    let now = Local::now();    
    now.format(TIME_FORMAT).to_string()
}

fn add_modules() -> Vec<String> {
    let mut modules: Vec<String> = vec![];
    
    for module in MODULES {
	match module {
	    
	    "battery_all" => {
		match battery_capacity_and_status() {
		    Some(battery) => modules.push(battery),
		    None => (),
		}
	    },

	    "battery_capacity" => {
		match battery_capacity() {
		    Ok(Some(battery)) => modules.push(battery),
		    Ok(None) => (),
		    Err(e) => modules.push(e.to_string()),
		}
	    }

	    "battery_status" => {
		match battery_status() {
		    Ok(Some(battery)) => modules.push(battery),
		    Ok(None) => (),
		    Err(e) => modules.push(e.to_string()),
		}
	    }
	    
	    "wifi" =>
		match ssid() {
		Ok(Some(ssid)) => modules.push(ssid),
		Ok(None) => (),
		Err(e) => modules.push(format!("WiFi: {}", e.to_string())),
	    },
	
	    "time" => modules.push(time()),

	    &_ => (), 
	}
    }
    modules
}

fn main() {
    let mut status_bar = String::new();
    let modules = add_modules();
    let num_modules = modules.len();
    
    if num_modules == 0 {
	println!("Status: Empty");
    } else {
	status_bar += " ";
	for idx in 0..num_modules {
	    status_bar += &modules[idx];
	    if idx < num_modules - 1 {
		status_bar += SEPARATOR;
	    }
	}
	status_bar += " ";
	
	println!("{}", status_bar);
    }
}<|MERGE_RESOLUTION|>--- conflicted
+++ resolved
@@ -5,23 +5,13 @@
 
 use chrono::{Local};
 
-<<<<<<< HEAD
-// configuration 
+// configuration
 const BATTERY_NAME_OVERRIDE: Option<&str> = None;     // the optional battery device name        
 const WIFI_DEVICE_OVERRIDE: Option<&str> = None;      // the optional wifi device name
 
 const SEPARATOR: &str = " · ";                        // the separator between entries
 const TIME_FORMAT: &str = "%b %d %l:%M %p";           // format for the time
 
-=======
-// configuration // 
-const BATTERY_NAME_OVERRIDE: Option<&str> = None;     // the optional battery device name        
-const WIFI_DEVICE_OVERRIDE: Option<&str> = None;      // the optional wifi device name
-
-const SEPARATOR: &str = " · ";                        // the separator between entries
-const TIME_FORMAT: &str = "%b %d %l:%M %p";           // format for the time
-
->>>>>>> c7bab290
 
 // available modules: battery_capacity, battery_status, battery_all, wifi, time
 const MODULES: [&str; 3] = ["battery_all", "wifi", "time"];     // the order of modules
